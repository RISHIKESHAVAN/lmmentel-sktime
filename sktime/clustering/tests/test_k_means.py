# -*- coding: utf-8 -*-
"""Tests for time series k-means."""
import numpy as np
from sklearn import metrics

from sktime.clustering._k_means import TimeSeriesKMeans
from sktime.datasets import load_basic_motions

expected_results = {
    "mean": [
        2,
        2,
        2,
        2,
        2,
        2,
        2,
        2,
        2,
        2,
        1,
        3,
        2,
        2,
        2,
        2,
        0,
        2,
        2,
        2,
        2,
        2,
        2,
        2,
        2,
        2,
        2,
        2,
        2,
        2,
        2,
        2,
        2,
        2,
        2,
        2,
        2,
        2,
        2,
        2,
    ]
}

expected_train_result = {"mean": 0.4846153846153846}

expected_score = {"mean": 0.3153846153846154}

expected_iters = {"mean": 4}

expected_labels = {
    "mean": [
        2,
        2,
        2,
        2,
        2,
        2,
        2,
        2,
        2,
        2,
        2,
        2,
        2,
        0,
        0,
        1,
        1,
        3,
        1,
        0,
        2,
        2,
        2,
        2,
        2,
        2,
        2,
        2,
        2,
        2,
        2,
        2,
        2,
        0,
        2,
        2,
        2,
        0,
        2,
        2,
    ]
}


def test_kmeans():
    """Test implementation of Kmeans."""
    X_train, y_train = load_basic_motions(split="train")
    X_test, y_test = load_basic_motions(split="test")

    kmeans = TimeSeriesKMeans(
<<<<<<< HEAD
        averaging_method="mean", random_state=1, n_init=2, n_clusters=4
=======
        averaging_method="mean",
        random_state=1,
        n_init=2,
        n_clusters=4,
        init_algorithm="kmeans++",
        metric="dtw",
>>>>>>> 30b9c7f0
    )
    train_predict = kmeans.fit_predict(X_train)
    train_mean_score = metrics.rand_score(y_train, train_predict)

    test_mean_result = kmeans.predict(X_test)
    mean_score = metrics.rand_score(y_test, test_mean_result)
    proba = kmeans.predict_proba(X_test)

    assert np.array_equal(test_mean_result, expected_results["mean"])
    assert mean_score == expected_score["mean"]
    assert train_mean_score == expected_train_result["mean"]
    assert kmeans.n_iter_ == expected_iters["mean"]
    assert np.array_equal(kmeans.labels_, expected_labels["mean"])
    assert isinstance(kmeans.cluster_centers_, np.ndarray)
    assert proba.shape == (40, 4)

    for val in proba:
        assert np.count_nonzero(val == 1.0) == 1<|MERGE_RESOLUTION|>--- conflicted
+++ resolved
@@ -109,16 +109,12 @@
     X_test, y_test = load_basic_motions(split="test")
 
     kmeans = TimeSeriesKMeans(
-<<<<<<< HEAD
-        averaging_method="mean", random_state=1, n_init=2, n_clusters=4
-=======
         averaging_method="mean",
         random_state=1,
         n_init=2,
         n_clusters=4,
         init_algorithm="kmeans++",
         metric="dtw",
->>>>>>> 30b9c7f0
     )
     train_predict = kmeans.fit_predict(X_train)
     train_mean_score = metrics.rand_score(y_train, train_predict)
